# Changelog

## Unreleased

- Bedrock: Support for tool calling on Nova models.
- Bedrock: Support for custom `model_args` passed through to `session.Client`.
- Inspect View: Various improvements to appearance of tool calls in transcript.
<<<<<<< HEAD
- Task display: Ensure that widths of progress elements are kept consistant across tasks.
=======
- Bugfix: Proper handling of text find for eval raw JSON display
- Bugfix: Correct handling for `--sample-id` integer comparisons.
- Bugfix: Proper removal of model_args with falsey values (explicit check for `None`)
>>>>>>> fddf97e6

## v0.3.52 (13 December 2024)

- Eval: `--sample-id` option for evaluating specific sample id(s).
- Bedrock: Detect and report HTTP rate limit errors.
- Azure AI: Add `emulate_tools` model arg to force tool emulation (emulation is enabled by default for Llama models).
- Basic Agent: Add `max_tool_output` parameter to override default max tool output from generate config.
- Inspect View: Correct display of sample ID for single sample tasks.
- Trace: Show custom tool views in `--trace` mode.
- Bugfix: Support for dynamic metric names in realtime scoring display.

## v0.3.51 (13 December 2024)

- Bugfix: Task display fails to load when no scorers are defined for a task.

## v0.3.50 (12 December 2024)

- Tools: Improved typing/schema support (unions, optional params, enums).
- Tools: Added `append` argument to `use_tools()` for adding (rather than replacing) the currently available tools.
- Docker sandbox: Streamed reads of stderr/stdout (enabling us to enforce output limits for read_file and exec at the source).
- Sandbox API: Enable passing `BaseModel` types for sandbox `config` (formerly only a file path could be passed).
- Task display: Show all task scores in realtime (expand task progress to see scores).
- Task display: Show completed samples and align progress more closely to completed samples (as opposed to steps).
- Task display: Show sample messages/tokens used (plus limits if specified).
- Task display: Resolve issue where task display would lose mouse input after VS Code reload.
- Datasets: Validate that all IDs in datasets are unique (as several downstream problems occur w/ duplicate IDs).
- Inspect View: Fix issue with incorrectly displayed custom tool views.
- Human approval: Use fullcreen display (makes approval UI async and enables rapid processing of approvals via the `Enter` key).
- Added `input_panel()` API for adding custom panels to the fullscreen task display.
- Log recorder: Methods are now async which will improve performance for fsspec filesystems with async implementations (e.g. S3)
- Log recorder: Improve `.eval` log reading performance for remote filesystem (eaglery fetch log to local buffer).
- Add `token_usage` property to `TaskState` which has current total tokens used across all calls to `generate()` (same value that is used for enforcing token limits).
- Add `time` field to `ModelOutput` that records total time spent within call to ModelAPI `generate()`.
- Web browser: Remove base64 images from web page contents (prevent filling up model context with large images).
- Match scorer: If the target of a match isn’t numeric, ignore the numeric flag and instead use text matching (improved handling for percentages).
- Hugging Face: Support for native HF tool calling for Llama, Mistral, Qwen, and others if they conform to various standard schemas.
- Hugging Face: `tokenizer_call_args` dict to specify custom args during tokenization, such as `max_length` and `truncation`.
- Azure AI: Fix schema validation error that occurred when model API returns `None` for `content`.
- Display: Throttle updating of sample list based on number of samples.
- Display: Add explicit 'ctrl+c' keybinding (as textual now disables this by default).
- Bugfix: Correct rate limit error display when running in fullscreen mode.
- Bugfix: `hf_dataset` now explicitly requires the `split` argument (previously, it would crash when not specified).
- Bugfix: Prevent cascading textual error when an error occurs during task initialisation.
- Bugfix: Correctly restore sample summaries from log file after abend.
- Bugfix: Report errors that occur during task finalisation.
  
## v0.3.49 (03 December 2024)

- Logging: Only call CreateBucket on Amazon S3 when the bucket does not already exist.
- Improve cancellation feedback and prevent multiple cancellations when using fullscreen display.
- Inspect View: Prevent circular reference error when rendering complex tool input.
- Inspect View: Resolve display issue with sorting by sample then epoch. 

## v0.3.48 (01 December 2024) 

- [Realtime display](https://github.com/UKGovernmentBEIS/inspect_ai/pull/865) of sample transcripts (including ability to cancel running samples).
- Scoring: When using a dictionary to map metrics to score value dictionaries, you may now use globs as keys. See our [scorer documentation](https://inspect.ai-safety-institute.org.uk/scorers.html#sec-multiple-scorers) for more information.
- `EvalLog` now includes a [location](https://github.com/UKGovernmentBEIS/inspect_ai/pull/872) property indicating where it was read from.
- Use [tool views](https://inspect.ai-safety-institute.org.uk/approval.html#tool-views) when rendering tool calls in Inspect View.
- Consistent behavior for `max_samples` across sandbox and non-sandbox evals (both now apply `max_samples` per task, formerly evals with sandboxes applied `max_samples` globally).
- Log files now properly deal with scores that produce Nan. (fixes [#834](https://github.com/UKGovernmentBEIS/inspect_ai/issues/834))
- Bash tool: add `--login` option so that e.g. .bashrc is read before executing the command.
- Google: Support for tools/functions that have no parameters.
- Google/Vertex: Support for `logprobs` and other new 1.5 (002 series) options.
- AzureAI: Change default max_tokens for Llama models to 2048 (4096 currently yields an error w/ Llama 3.1).
- Mistral: Various compatiblity changes for their client and tool calling implementation.
- Handle exponents in numeric normalisation for match, include, and answer scorers.
- hf_dataset: Added `cached` argument to control whether to use a previously cached version of the dataset if available (defaults to `True`). 
- hf_dataset: Added `revision` option to load a specific branch or commit SHA (when using `revision` datasets are always revalidated on Hugging Face, i.e. `cached` is ignored).
- Log viewer: Display sample ids rather than indexes.
- Log viewer: Add timestamps to transcript events.
- Log viewer: Metadata which contains images will now render the images.
- Log viewer: Show custom tool call views in messages display.
- Bugfix: Correctly read and forward image detail property.
- Bugfix: Correct resolution of global eval override of task or sample sandboxes.
- Bugfix: Don't do eval log listing on background threads (s3fs can deadlock when run from mutliple threads).

## v0.3.47 (18 November 2024) 

- Basic agent: Ensure that the scorer is only run once when max_attempts = 1.
- Basic agent: Support custom function for incorrect_message reply to model.
- Tool calling: Execute multiple tool calls serially (some models assume that multiple calls are executed this way rather than in parallel).
- Google: Combine consecutive tool messages into single content part; ensure no empty text content parts.
- AzureAI: Create and close client with each call to generate (fixes issue w/ using azureai on multiple passes of eval).
- Bedrock: Migrate to the [Converse API](https://docs.aws.amazon.com/bedrock/latest/userguide/conversation-inference-supported-models-features.html), which supports many more features including tool calling and multimodal models.
- Scoring: When using a dictionary to map metrics to score value dictionaries, you may now use globs as keys. See our [scorer documentation](https://inspect.ai-safety-institute.org.uk/scorers.html#sec-multiple-scorers) for more information.
- Sample limit events will now appear in the transcript if a limit (e.g. message, token, or time limit) halt a sample. The sample list and sample detail also display the limit, if applicable.

## v0.3.46 (12 November 2024) 

- [eval](https://inspect.ai-safety-institute.org.uk/eval-logs.html#sec-log-format) is now the default log format (use `--log-format=json` to use old format).
- Base 64 images are now logged by default for all log formats (disable with `--no-log-images`).
- The log viewer now properly displays sample errors in the sample list for `eval` format log files.
- Improve path handling when using `inspect log convert` to convert a single log file.
- Web browser tool: Subtasks now each have independent web browser sessions.
- Anthropic: Ensure that assistant messages created in generate never have empty content lists.
- Increase sandbox `exec()` output limit from 1 MiB to 10 MiB.

## v0.3.45 (11 November 2024)

- [time_limit](https://inspect.ai-safety-institute.org.uk/errors_and_limits.html#sec-sample-limits) option for specifying a maximum execution time for samples.
- [read_eval_log_samples()](https://inspect.ai-safety-institute.org.uk/eval-logs.html#streaming) function for streaming reads of `.eval` log files.
- Mistral: Support for multi-modal models (requires v1.2 of mistralai package).
- Groq: Support for multi-modal models (requires v0.11.0 of groq package).
- AzureAI: Use Model Inference API (preview) for implementation of model client.
- Bedrock: Fix parsing of Bedrock Mistral Large 2407 responses
- Apply standard sample error handling (fail-on-error, etc.) when running scorers.
- Fix issue with correctly logging task_args for eval-set tasks which are interrupted.
- Move `INSPECT_DISABLE_MODEL_API` into `generate()` (as opposed to `get_model()`)
- Always treat `.eval` files as logs (don't apply file name pattern restrictions as we do with `.json`).
- Log model calls when model providers return bad request errors
- Better lay out large numbers of configuration and parameters when displaying log files.
- The log viewer now properly displays sample scores for running tasks.
- Add `metadata` field to `ModelOutput` and provide varioius fields for the Groq provider.

## v0.3.44 (04 November 2024)

- Revert change to single epoch reducer behavior (regressed some scoring scenarios).

## v0.3.43 (04 November 2024)

- New binary [log format](https://inspect.ai-safety-institute.org.uk/eval-logs.html#sec-log-format) which yields substantial size and speed improvements (JSON format log files are still fully supported and utilities for converting between the formats are provided).
- [Grok](https://docs.x.ai/) model provider.
- [llama-cpp-python](https://llama-cpp-python.readthedocs.io/en/latest/) local model provider.
- Extensions: correctly load extensions in packages where package name differs from dist name.
- Added `--model-config`, `--task-config`, and `--solver-config` CLI arguments for specifying model, task, and solver args using a JSON or YAML config file.
- View: properly render complex score objects in transcript.
- Write custom tool call views into transcript for use by Inspect View.
- Use `casefold()` for case-insensitive compare in `includes()`, `match()`, `exact()`, and `f1()` scorers.
- OpenAI: eliminate use of `strict` tool calling (sporadically supported across models and we already interally validate).
- Mistral: fix bug where base_url was not respected when passing both an api_key and base_url.
- Don't include package scope for task name part of log files.
- Improve performance of write_file for Docker sandboxes.
- Use user_data_dir rather than user_runtime_dir for view notifications.
- Implement `read_eval_log_sample()` for JSON log files.
- Log the list of dataset sample IDs.
- Limit `SandboxEnvironment.exec()` output streams to 1 MiB. Limit `SandboxEnvironment.read_file()` to 100 MiB.
- Add `INSPECT_DISABLE_MODEL_API` environment variable for disabling all Model APIs save for mockllm.
- Add optional `tool_call_id` param to `ModelOutput.for_tool_call()`.
- Support all JSON and CSV dataset arguments in `file_dataset()` function.

## v0.3.42 (23 October 2024)

- [ToolDef](https://inspect.ai-safety-institute.org.uk/tools.html#sec-dynamic-tools) class for dynamically creating tool definitions.
- Added `--tags` option to eval for tagging evaluation runs.
- Added APIs for accessing sample event transcripts and for creating and resolving attachments for larger content items.
- Cleanup Docker Containers immediately for samples with errors.
- Support Dockerfile as config path for Docker sandboxes (previously only supported compose files).
- Anthropic: remove stock tool use chain of thought prompt (many Anthropic models now do this internally, in other cases its better for this to be explicit rather than implicit).
- Anthropic: ensure that we never send empty text content to the API.
- Google: compatibility with google-generativeai v0.8.3
- Llama: remove extraneous <|start_header_id|>assistant<|end_header_id|> if it appears in an assistant message.
- OpenAI: Remove tool call id in user message reporting tool calls to o1- models.
- Use Dockerhub aisiuk/inspect-web-browser-tool image for web browser tool.
- Use ParamSpec to capture types of decorated solvers, tools, scorers, and metrics.
- Support INSPECT_EVAL_MODEL_ARGS environment variable for calls to `eval()`.
- Requirements: add lower bounds to various dependencies based on usage, compatibility, and stability.
- Added `include_history` option to model graded scorers to optionally include the full chat history in the presented question.
- Added `delimiter` option to `csv_dataset()` (defaults to ",")
- Improve answer detection in multiple choice scorer.
- Open log files in binary mode when reading headers (fixes ijson deprecation warning).
- Capture `list` and `dict` of registry objects when logging `plan`.
- Add `model_usage` field to `EvalSample` to record token usage by model for each sample.
- Correct directory handling for tasks that are imported as local (non-package) modules.
- Basic agent: terminate agent loop when the context window is exceeded.
- Call tools sequentially when they have opted out of parallel calling.
- Inspect view bundle: support for bundling directories with nested subdirectories.
- Bugfix: strip protocol prefix when resolving eval event content
- Bugfix: switch to run directory when running multiple tasks with the same run directory.
- Bugfix: ensure that log directories don't end in forward/back slash.

## v0.3.41 (11 October 2024)

- [Approval mode](https://inspect.ai-safety-institute.org.uk/approval.html) for extensible approvals of tool calls (human and auto-approvers built in,  arbitrary other approval schemes via extensions).
- [Trace mode](https://inspect.ai-safety-institute.org.uk/interactivity.html#sec-trace-mode) for printing model interactions to the terminal.
- Add `as_dict()` utility method to `Score`
- [Sample limits](https://inspect.ai-safety-institute.org.uk/errors_and_limits.html#sec-sample-limits) (`token_limit` and `message_limit`) for capping the number of tokens or messages used per sample ( `message_limit` replaces deprecated `max_messages`).
- Add `metadata` field to `Task` and record in log `EvalSpec`.
- Include datetime and level in file logger.
- Correct llama3 and o1 tool calling when empty arguments passed.
- Allow resolution of any sandbox name when there is only a single environment.
- Introduce `--log-level-transcript` option for separate control of log entries recorded in the eval log file
- Improve mime type detection for image content encoding (fixes issues w/ webp images). 
- Fix memory leak in Inspect View worker-based JSON parsing.
- Add `fail_on_error` option for `eval_retry()` and `inspect eval-retry`.
- Defer resolving helper models in `self_critique()` and `model_graded_qa()`.
- Fix Docker relative path resolution on Windows (use PurePosixPath not Path)
- Restore support for `--port` and `--host` on Inspect View.

## v0.3.40 (6 October 2024)

- Add `interactive` option to `web_browser()` for disabling interactive tools (clicking, typing, and submitting forms).
- Provide token usage and raw model API calls for OpenAI o1-preview.
- Add support for reading CSV files of dialect 'excel-tab'.
- Improve prompting for Python tool to emphasise the need to print output.
- For `basic_agent()`, defer to task `max_messages` if none is specified for the agent (default to 50 is the task does not specify `max_messages`).
- Add optional `content` parameter to `ModelOutput.for_tool_call()`.
- Display total samples in Inspect View
- Prune `sample_reductions` when returning eval logs with `header_only=True`.
- Improved error message for undecorated solvers.
- For simple matching scorers, only include explanation if it differs from answer.

## v0.3.39 (3 October 2024)

- The sample transcript will now display the target for scoring in the Score Event (for newly run evaluations).
- Provide setter for `max_messages` on `TaskState`. 
- Provide `max_messages` option for `basic_agent()` (defaulting to 50) and use it rather than any task `max_messages` defined.
- Improved implementation of disabling parallel tool calling (also fixes a transcript issue introduced by the original implementation).
- Improve quality of error messages when a model API key environment variable is missing.
- Improve prompting around letting the model know it should not attempt parallel web browser calls.

## v0.3.38 (3 October 2024)

- Rename `web_browser_tools()` to `web_browser()`, and don't export individual web browsing tools.
- Add `parallel` option to `@tool` decorator and specify `parallel=False` for web browsing tools.
- Improve prompting for web browser tools using more explicit examples.
- Improve prompting for `</tool_call>` end sequence for Llama models. 
- Fix issue with failure to execute sample setup scripts.

## v0.3.37 (2 October 2024)

- Move evals into [inspect_evals](https://github.com/UKGovernmentBEIS/inspect_evals) package.

## v0.3.36 (2 October 2024)

- [Web Browser](https://inspect.ai-safety-institute.org.uk/tools.html#sec-web-browser) tool which provides a headless Chromimum browser that supports navigation, history, and mouse/keyboard interactions.
- `auto_id` option for dataset readers to assign an auto-incrementing ID to records.
- Task args: don't attempt to serialise registry objects that don't have captured parameters.

## v0.3.35 (1 October 2024)

- Catch o1-preview "invalid_prompt" exception and convert to normal content_filter refusal.
- Terminate timed out subprocesses.
- Support 'anthropoic/bedrock/' service prefix for Anthropic models hosted on AWS Bedrock.
- Change score reducer behavior to always reduce score metadata to the value of the `metadata` field in the first epoch
- Improve task termination message (provide eval-retry prompt for tasks published in packages)
- Preserve type for functions decorated with `@task`.
- Various improvements to layout and display for Inspect View transcript.

## v0.3.34 (30 September 2024)

- Support for `max_tokens` on OpenAI o1 models (map to `max_completion_tokens`).
- Fix regression of log and debug options on `inspect view`
- Improved focus management for Insepct View
- Raise error if `epochs` is less than 1
- Improve code parsing for HumanEval (compatibility with Llama model output)

## v0.3.33 (30 September 2024)

- StopReason: Added "model_length" for exceeding token window and renamed "length" to "max_tokens".
- Capture solver input params for subtasks created by `fork()`.
- Option to disable ANSI terminal output with `--no-ansi` or `INSPECT_NO_ANSI`
- Add chain of thought option to `multiple_choice()` and export `MultipleChoiceTemplate` enumeration
- Allow Docker sandboxes configured with `x-default` to be referred to by their declared service name.
- Improved error messages for Docier sandbox initialisation.
- Improve legibility of Docker sandbox log entries (join rather than displaying as array)
- Display user message immediately proceding assistant message in model call transcripts.
- Display images created by tool calls in the Viewer.
- Fix duplicated tool call output display in Viewer for Gemini and Llama models.
- Require a `max_messages` for use of `basic_agent()` (as without it, the agent could end up in an infinite loop).
- Load extension entrypoints per-package (prevent unnecessary imports from packages not being referenced).
- Track sample task state in solver decorator rather than solver transcript.
- Display solver input parameters for forked subtasks.
- Improvements to docker compose down cleanup: timeout, survive missing compose files.
- Always produce epoch sample reductions even when there is only a single epoch.
- Scores produced after being reduced retain `answer`, `explanation`, and `metadata` only if equal across all epochs.

## v0.3.32 (25 September 2024)

- Fix issue w/ subtasks not getting a fresh store() (regression from introduction of `fork()` in v0.3.30)
- Fix issue w/ subtasks that return None invalidating the log file.
- Make subtasks collapsable in Inspect View.
- Improved error reporting for missing `web_search()` provider environment variables. 

## v0.3.31 (24 September 2024)

- Deprecated `Plan` in favor of `Solver` (with `chain()` function to compose multiple solvers).
- Added `max_tool_output` generation option (defaults to 16KB).
- Improve performance of `header_only` log reading (switch from json-stream to ijson).
- Add support for 0 retries to `eval-set` (run a single `eval` then stop).
- Tool calling fixes for update to Mistral v1.1. client.
- Always show `epochs` in task status (formerly wasn't included for multiple task display)
- Render transcript `info()` strings as markdown
- Eliminate log spam from spurious grpc fork message.
- Fix issue with hf_dataset shuffle=True not actually shuffling.
- Improved error handling when loading invalid setuptools entrypoints.
- Don't catch TypeError when calling tools (we now handle this in other ways)

## v0.3.30 (18 September 2024)

- Added [fork()](https://inspect.ai-safety-institute.org.uk/agents-api.html#sec-forking) function to fork a `TaskState` and evaluate it against multiple solvers in parallel.
- Ensure that Scores produced after being reduced still retain `answer`, `explanation`, and `metadata`.
- Fix error when running `inspect info log-types`
- Improve scorer names imported from modules by not including the the module names.
- Don't mark messages read from cache with source="cache" (as this breaks the cache key)
- Add `cache` argument to `basic_agent()` for specifying cache policy for the agent.
- Add `cache` field to `ModelEvent` to track cache reads and writes.
- Compatibility with Mistral v1.1 client (now required for Mistral).
- Catch and propagate Anthropic content filter exceptions as normal "content_filter" responses.
- Fix issue with failure to report metrics if all samples had a score value of 0.
- Improve concurrency of Bedrock models by using aioboto3.
- Added [SWE Bench](https://github.com/UKGovernmentBEIS/inspect_evals/tree/main/src/inspect_evals/swe_bench), [GAIA](https://github.com/UKGovernmentBEIS/inspect_evals/tree/main/src/inspect_evals/gaia), and [GDM CTF](https://github.com/UKGovernmentBEIS/inspect_evals/tree/main/src/inspect_evals/gdm_capabilities/in_house_ctf) evals.

## v0.3.29 (16 September 2024)

- Added `--plan` and `-P` arguments to `eval` and `eval-set` commands for replacing the task default plan with another one.
- Improved support for eval retries when calling `eval()` or `eval_set()` with a `plan` argument.
- Don't log base64 images by default (re-enable logging with `--log-images`).
- Provide unique tool id when parsing tool calls for models that don't support native tool usage.
- Fix bug that prevented `epoch_reducer` from being used in eval-retry.
- Fix bug that prevented eval() level `epoch` from overriding task level `epoch`. 

## v0.3.28 (14 September 2024)

- [basic_agent()](https://inspect.ai-safety-institute.org.uk/agents.html#sec-basic-agent) that provides a ReAct tool loop with support for retries and encouraging the model to continue if its gives up or gets stuck.
- [score()](https://inspect.ai-safety-institute.org.uk/solvers.html#sec-scoring-in-solvers) function for accessing scoring logic from within solvers.
- Ability to [publish](https://inspect.ai-safety-institute.org.uk/log-viewer.html#sec-publishing) a static standalone Inspect View website for a log directory.
- `system_message()` now supports custom parameters and interpolation of `metadata` values from `Sample`.
- `generate()` solver now accepts arbitrary generation config params.
- `use_tools()` now accepts a variadic list of `Tool` in addition to literal `list[Tool]`.
- `bash()` and `python()` tools now have a `user` parameter for choosing an alternate user to run code as.
- `bash()` and `python()` tools now always return stderr and stdout no matter the exit status.
- Support for OpenAI o1-preview and o1-mini models.
- Input event for recording screen input in sample transcripts.
- Record to sample function for CSV and JSON dataset readers can now return multiple samples.
- Added `debug_errors` option to `eval()` to raise task errors (rather than logging them) so they can be debugged.
- Properly support metrics that return a dict or list of values
- Improved display of prerequisite errors when running `eval()` from a script or notebook.
- Fix `eval_set()` issue with cleaning up failed logs on S3.
- Cleanup Docker containers that fail during sample init.
- Add support for computing metrics for both individual keys within a dictionary but also for the dictionary as a whole
- Fix for Vertex tool calling (don't pass 'additionalProperties').
- Added [SQuAD](https://github.com/UKGovernmentBEIS/inspect_evals/tree/main/src/inspect_evals/squad), [AGIEval](https://github.com/UKGovernmentBEIS/inspect_evals/tree/main/src/inspect_evals/agieval), [IFEval](https://github.com/UKGovernmentBEIS/inspect_ai/blob/main/src/inspect_evals/ifeval/), [PubMedQA](https://github.com/UKGovernmentBEIS/inspect_evals/tree/main/src/inspect_evals/pubmedqa), and [MBPP](https://github.com/UKGovernmentBEIS/inspect_evals/tree/main/src/inspect_evals/mbpp) benchmarks.

## v0.3.27 (6 September 2024)

- Fix missing timestamp issue with running `eval_set()` with an S3-backed log directory.
- Correct rounding behavior for `f1()` and `exact()` scorers.
- Correct normalized text comparison for `exact()` scorer.
- Improved appearance and navigation for sample transcript view.
- Added [MathVista](https://github.com/UKGovernmentBEIS/inspect_evals/tree/main/src/inspect_evals/mathvista) benchmark.

## v0.3.26 (6 September 2024)

- [Eval Sets](https://inspect.ai-safety-institute.org.uk/eval-sets.html) for running groups of tasks with automatic retries.
- [Per-sample](https://inspect.ai-safety-institute.org.uk/agents.html#sec-per-sample-sandbox) Sandbox environments can now be specified (e.g. allowing for a distinct Dockerfile or Docker compose file for each sample).
- [input_screen()](https://inspect.ai-safety-institute.org.uk/interactivity.html) context manager to temporarily clear task display for user input.
- Introduce two new scorers, `f1()` (precision and recall in text matching) and `exact()` (whether normalized text matches exactly).
- Task `metrics` now override built in scorer metrics (previously they were merged). This enables improved re-use of existing scorers where they only change required is a different set of metrics.
- `write_log_dir_manifest()` to write a log header manifest for a log directory.
- Relocate `store()` and `@subtask` from solver to utils module; relocate `transcript()` from solver to log module.
- Add optional user parameter to SandboxEnvironment.exec for specifying the user. Currently only DockerSandboxEnvironment is supported.
- Fix issue with resolving Docker configuration files when not running from the task directory.
- Only populate Docker compose config metadata values when they are used in the file.
- Treat Sandbox exec `cwd` that are relative paths as relative to sample working directry.
- Filter base64 encoded images out of model API call logs.
- Raise error when a Solver does not return a TaskState.
- Only run tests that use model APIs when the `--runapi` flag is passed to `pytest` (prevents unintended token usage)
- Remove `chdir` option from `@tasks` (tasks now always chdir during execution).
- Do not process `.env` files in task directories (all required vars should be specified in the global `.env`).
- Only enable `strict` mode for OpenAI tool calls when all function parameters are required.
- Added [MMMU](https://github.com/UKGovernmentBEIS/inspect_evals/tree/main/src/inspect_evals/mmmu), [CommonsenseQA](https://github.com/UKGovernmentBEIS/inspect_evals/tree/main/src/inspect_evals/commonsense_qa), [MMLU-Pro](https://github.com/UKGovernmentBEIS/inspect_evals/tree/main/src/inspect_evals/mmlu_pro), and [XSTest](https://github.com/UKGovernmentBEIS/inspect_evals/tree/main/src/inspect_evals/xstest) benchmarks.


## v0.3.25 (25 August 2024)

- [Store](https://inspect.ai-safety-institute.org.uk/agents-api.html#sharing-state) for manipulating arbitrary sample state from within solvers and tools.
- [Transcript](https://inspect.ai-safety-institute.org.uk/agents-api.html#transcripts) for detailed sample level tracking of model and tool calls, state changes, logging, etc.
- [Subtasks](https://inspect.ai-safety-institute.org.uk/agents-api.html#sec-subtasks) for delegating work to helper models, sub-agents, etc.
- Integration with Anthropic [prompt caching](https://inspect.ai-safety-institute.org.uk/caching.html#sec-provider-caching).
- [fail_on_error](https://inspect.ai-safety-institute.org.uk/errors-and-limits.html#failure-threshold) option to tolerate some threshold of sample failures without failing the evaluation.
- Specify `init` value in default Docker compose file so that exit signals are handled correctly (substantially improves container shutdown performance).
- Add `function` field to `ChatMessageTool` to indicate the name of the function called.
- Added [RACE](https://github.com/UKGovernmentBEIS/inspect_evals/tree/main/src/inspect_evals/race-h/) benchmark.

## v0.3.24 (18 August 2024)

- Support for tool calling for Llama 3.1 models on Bedrock.
- Report JSON schema validation errors to model in tool response.
- Support for `strict` mode in OpenAI tool calls (update to v1.40.0 of `openai` package required).

## v0.3.23 (16 August 2024)

- Support for tool calling for Llama 3.1 models on Azure AI and CloudFlare.
- Incrase default `max_tokens` from 1024 to 2048.
- Record individual sample reductions along with results for multi-epoch evals.
- Change default to not log base64 encoded versions of images, as this often resulted in extremely large log files (use `--log-images` to opt back in).
- Update to new Mistral API (v1.0.1 of `mistralai` is now required).
- Support for Llama 3.1 models on Amazon Bedrock
- Eliminate Bedrock dependency on anthropic package (unless using an Anthropic model).
- Improved resolution of AWS region for Bedrock (respecting already defined AWS_REGION and AWS_DEFAULT_REGION)
- Fix bug in match scorer whereby numeric values with periods aren't correctly recognized.
- Added [HumanEval](https://github.com/UKGovernmentBEIS/inspect_evals/tree/main/src/inspect_evals/humaneval), [WinoGrande](https://github.com/UKGovernmentBEIS/inspect_evals/tree/main/src/inspect_evals/winogrande) and [Drop](https://github.com/UKGovernmentBEIS/inspect_evals/tree/main/src/inspect_evals/drop) benchmarks.

## v0.3.22 (07 August 2024)

- Fix issue affecting results of `pass_at_{k}` score reducer.

## v0.3.21 (07 August 2024)

- Add `pass_at_{k}` score reducer to compute the probability of at least 1 correct sample given `k` epochs.
- Improved metrics `value_to_float` string conversion (handle numbers, "true", "false", etc.)
- Log viewer: Ctrl/Cmd+F to find text when running in VS Code.
- Set Claude default `max_tokens` to 4096
- Combine user and assistant messages for Vertex models.
- Warn when using the `name` parameter with task created from `@task` decorated function.
- Make sample `metadata` available in prompt, grading, and self-criqique templates.
- Retry on several additional OpenAI errors (APIConnectionError | APITimeoutError | InternalServerError)
- Fix a regression which would cause the 'answer' to be improperly recorded when scoring a sample.

## v0.3.20 (03 August 2024)

- `Epochs` data type for specifying epochs and reducers together (deprecated `epochs_reducer` argument). 
- Enable customisation of model generation cache dir via `INSPECT_CACHE_DIR` environment variable.
- Use doc comment description rather than `prompt` attribute of `@tool` for descriptions.
- Include examples section from doc comments in tool descriptions.
- Add `tool_with()` function for adapting tools to have varying names and parameter descriptions.
- Improve recording of `@task` arguments so that dynamically created tasks can be retried.
- Only print `eval-retry` message to terminal for filesystem based tasks.
- Enhance Python logger messages to capture more context from the log record.
- Fix an issue that could result in duplicate display of scorers in log view when using multiple epoch reducers.

## v0.3.19 (02 August 2024)

- [vLLM](https://inspect.ai-safety-institute.org.uk/models.html#sec-vllm) model provider.
- [Groq](https://groq.com/) model provider.
- [Google Vertex](https://inspect.ai-safety-institute.org.uk/models.html#google-vertex) model provider.
- [Reduce scores](https://inspect.ai-safety-institute.org.uk/scorers.html##sec-reducing-epoch) in multi-epoch tasks before computing metrics (defaults to averaging sample values).
- Replace the use of the `bootstrap_std` metric with `stderr` for built in scorers (see [rationale](https://inspect.ai-safety-institute.org.uk/scorers.html#stderr-note) for details).
- Option to write Python logger entries to an [external file](https://inspect.ai-safety-institute.org.uk/log-viewer.html#sec-external-file).
- Rename `ToolEnvironment` to `SandboxEnvironment` and `tool_environment()` to `sandbox()` (moving the renamed types from `inspect_ai.tool` to `inspect_ai.util`). Existing symbols will continue to work but will print deprecation errors.
- Moved the `bash()`, `python()`, and `web_search()` functions from `inspect_ai.solver` to `inspect_ai.tool`.  Existing symbols will continue to work but will print deprecation errors.
- Enable parallel execution of tasks that share a working directory.
- Add `chdir` option to `@task` to opt-out of changing the working directory during task execution.
- Enable overriding of default safety settings for Google models.
- Use Python type annotations as the first source of type info for tool functions (fallback to docstrings only if necessary)
- Support for richer types (list, TypeDict, dataclass, Pydantic, etc.) in tool calling.
- Change `ToolInfo` parameters to be directly expressed in JSON Schema (making it much easier to pass them to model provider libraries).
- Validate tool call inputs using JSON Schema and report errors to the model.
- Gracefully handle tool calls that include only a single value (rather than a named dict of parameters).
- Support `tool_choice="any"` for OpenAI models (requires >= 1.24.0 of openai package).
- Make multiple tool calls in parallel. Parallel tool calls occur by default for OpenAI, Anthropic, Mistral, and Groq. You can disable this behavior for OpenAI and Groq with `--parallel-tool-calls false`.
- Invoke rate limit retry for OpenAI APITimeoutError (which they have recently begun returning a lot of more of as a result of httpx.ConnectTimeout, which is only 5 seconds by default.).
- Add `cwd` argument to `SandboxEnvironment.exec()`
- Use `tee` rather than `docker cp` for Docker sandbox environment implementation of `write_file()`.
- Handle duplicate tool call ids in Inspect View.
- Handle sorting sample ids of different types in Inspect View.
- Correctly resolve default model based on CLI --model argument.
- Fix issue with propagating API keys to Azure OpenAI provider.
- Add `azure` model arg for OpenAI provider to force binding (or not binding) to the Azure OpenAI back-end.
- Support for Llama 3 models with the Azure AI provider.
- Add `setup` field to `Sample` for providing a per-sample setup script.
- Score multiple choice questions without parsed answers as incorrect (rather than being an error). Llama 3 and 3.1 models especially often fail to yield an answer.
- Read JSON encoded `metadata` field from samples.
- Show task/display progress immediately (rather than waiting for connections to fill).
- Reduce foreground task contention for Inspect View history loading.
- Ability to host standalone version of Inspect View to view single log files.
- Throw `TimeoutError` if a call to `subprocess()` or `sandbox().exec()` times out (formerly a textual error was returned along with a non-zero exit code).
- Validate name passed to `example_dataset()` (and print available example dataset names).
- Resolve relative image paths within Dataset samples against the directory containing the dataset.
- Preserve `tool_error` text for Anthropic tool call responses.
- Fix issue with rate limit reporting being per task not per eval.
- Set maximum rate limit backoff time to 30 minutes
- Retry with exponential backoff for web_search Google provider.



## v0.3.18 (14 July 2024)

- [Multiple Scorers](https://inspect.ai-safety-institute.org.uk/scorers.html#sec-multiple-scorers) are now supported for evaluation tasks.
- [Multiple Models](https://inspect.ai-safety-institute.org.uk/parallelism.html#sec-multiple-models) can now be evaluated in parallel by passing a list of models to `eval()`.
- Add `api_key` to `get_model()` for explicitly specifying an API key for a model.
- Improved handling of very large (> 100MB) log files in Inspect View.
- Use `network_mode: none` for disabling networking by default in Docker tool environments.
- Shorten the default shutdown grace period for Docker container cleanup to 1 second.
- Allow sandbox environent providers to specify a default `max_samples` (set to 25 for the Docker provider).
- Prevent concurrent calls to `eval_async()` (unsafe because of need to change directories for tasks). Parallel task evaluation will instead be implemented as a top-level feature of `eval()` and `eval_async()`.
- Match scorers now return answers consistently even when there is no match.
- Relocate tool related types into a new top-level `inspect_ai.tool` module (previous imports still work fow now, but result in a runtime deprecation warning).
- Decouple tools entirely from solvers and task state (previously they had ways to interact with metadata, removing this coupling will enable tool use in lower level interactions with models). Accordingly, the `call_tools()` function now operates directly on messages rather than task state.
- Support token usage for Google models (Inspect now requires `google-generativeai` v0.5.3).

## v0.3.17 (25 June 2024)

- Optional increased control over the tool use loop via the `call_tools()` function and new `tool_calls` parameter for `generate()`.
- New `per_epoch` option for `CachePolicy` to allow caching to ignore epochs.
- Correctly handle `choices` and `files` when converting `Sample` images to base64. 

## v0.3.16 (24 June 2024)

-   Various fixes for the use of Docker tool environments on Windows.
-   Ability to disable cleanup of tool environments via `--no-toolenv-cleanup`.
-   New `inspect toolenv cleanup` command for manually cleaning up tool environments.
-   `ToolError` exception type for explicitly raising tool errors to the model. Formerly, any exception would be surfaced as a tool error to the model. Now, the `ToolError` exception is required for reporting to the model (otherwise other exception types go through the call stack and result in an eval error).
-   Resolve `INSPECT_LOG_DIR` in `.env` file relative to `.env` file parent directory.
-   Use `-` for delimiting `--limit` ranges rather than `,`.
-   Use HF model device for generate (compatibility with multi-GPU).

## v0.3.15 (15 June 2024)

-   [Sandbox Environments](https://inspect.ai-safety-institute.org.uk/agents.html#sec-sandbox-environments) for executing tool code in a sandbox.
-   [Caching](https://inspect.ai-safety-institute.org.uk/caching.html) to reduce the number of model API calls made.
-   The `multiple_choice()` solver now has support for questions with multiple correct answers.
-   More fine grained handling of Claude `BadRequestError` (400) errors (which were formerly all treated as content moderation errors).
-   Filter out empty TextBlockParam when playing messages back to Claude.
-   Automatically combine Claude user messages that include tool content.
-   Revert to "auto" rather than "none" after forced tool call.
-   Provide `TaskState.tools` getter/setter (where the setter automatically syncs the system messages to the specified set of tools).
-   The `use_tools()` function now uses the `TaskState.tools` setter, so replaces the current set of tools entirely rather than appending to it.
-   Set `state.completed = False` when `max_messages` is reached.
-   Allow tools to be declared with no parameters.
-   Allow for null `bytes` field in `Logprobs` and `TopLogprobs`.
-   Support all Llama series models on Bedrock.
-   Added `truthfulqa` benchmark.
-   Added `intercode-ctf` example.

## v0.3.14 (04 June 2024)

-   Stream samples to the evaluation log as they are completed (subject to the new `--log-buffer` option). Always write completed samples in the case of an error or cancelled task.
-   New `"cancelled"` status in eval log for tasks interrupted with SIGINT (e.g. Ctrl-C). Logs are now written for cancellations (previously they were not).
-   Default `--max-samples` (maximum concurrent samples) to `--max-connections`, which will result in samples being more frequently completed and written to the log file.
-   For `eval_retry()`, copy previously completed samples in the log file being retried so that work is not unnecessarily repeated.
-   New `inspect eval-retry` command to retry a log file from a task that ended in error or cancellation.
-   New `retryable_eval_logs()` function and `--retryable` option for `inspect list logs` to query for tasks not yet completed within a log directory.
-   Add `shuffled` property to datasets to determine if they were shuffled.
-   Remove unused `extensions` argument from `list_eval_logs()`.

## v0.3.13 (31 May 2024)

-   Bugfix: Inspect view was not reliably updating when new evaluation logs were written.

## v0.3.12 (31 May 2024)

-   Bugfix: `results` was not defined when no scorer was provided resulting in an error being thrown. Fixed by setting `results = EvalResults()` when no scorer is provided.
-   Bugfix: The viewer was not properly handling samples without scores.

## v0.3.11 (30 May 2024)

-   Update to non-beta version of Anthropic tool use (remove legacy xml tools implementation).

## v0.3.10 (29 May 2024)

-   **BREAKING:** The `pattern` scorer has been modified to match against any (or all) regex match groups. This replaces the previous behaviour when there was more than one group, which would only match the second group.
-   Improved performance for Inspect View on very large datasets (virtualized sample list).
-   ToolChoice `any` option to indicate the model should use at least one tool (supported by Anthropic and Mistral, mapped to `auto` for OpenAI).
-   Tool calls can now return a simple scalar or `list[ContentText | ContentImage]`.
-   Support for updated Anthropic tools beta (tool_choice and image tool results).
-   Report tool_error back to model if it provides invalid JSON for tool calls arguments (formerly this halted the entire eval with an error).
-   New `max_samples` option to control how many samples are run in parallel (still defaults to running all samples in parallel).
-   Add `boolq.py` benchmark.
-   Add `piqa.py` benchmark.
-   View: Improved markdown rendering (properly escape reference links).
-   Improved typing for example_dataset function.
-   Setuptools entry point for loading custom model extensions.
-   Break optional `tuple` return out of `ToolResult` type.
-   Bugfix: always read original sample message(s) for `TaskState.input_text`.
-   Bugfix: remove write counter from log (could have resulted in incomplete/invalid logs propagating to the viewer).
-   Bugfix: handle task names that include spaces in log viewer.

## v0.3.9 (14 May 2024)

-   Add `ollama` local model provider.
-   Add `multi_scorer()` and `majority_vote()` functions for combining multiple scorers into a single score.
-   Add support for multiple model graders in `model_graded_qa()`.
-   Raise `TypeError` for solvers and scorers not declared as `async`.
-   Fallback to standard parase if `NaN` or `Inf` is encountered while reading log file header.
-   Remove deprecated support for matching partial model names (e.g. "gpt" or "claude").

## v0.3.8 (07 May 2024)

-   Exclude null config values from listings in log viewer.

## v0.3.7 (07 May 2024)

-   Add support for logprobs to HF provider, and create uniform API for other providers that support logprobs (Together and OpenAI).
-   Provide an option to merge assistant messages and use it for Anthropoic models (as they don't allow consecutive assistant messages).
-   Supporting infrastructure in Inspect CLI for VS Code extension (additional list and info commands).

## v0.3.6 (06 May 2024)

-   Show first log file immediately (don't wait for fetching metadata for other logs)
-   Add `--version` CLI arg and `inspect info version` command for interrogating version and runtime source path.
-   Fix: exclude `null` config values in output from `inspect info log-file`

## v0.3.5 (04 May 2024)

-   Fix issue with logs from S3 buckets in inspect view.
-   Add `sort()` method to `Dataset` (defaults to sorting by sample input length).
-   Improve tokenization for HF provider (left padding, attention mask, and allow for custom chat template)
-   Improve batching for HF provider (generate as soon as queue fills, thread safety for future.set_result).
-   Various improvements to documentation.

## v0.3.4 (01 May 2024)

-   `write_eval_log()` now ignores unserializable objects in metadata fields.
-   `read_eval_log()` now takes a `str` or `FileInfo` (for compatibility w/ list returned from `list_eval_logs()`).
-   Registry name looks are now case sensitive (fixes issue w/ loading tasks w/ mixed case names).
-   Resiliancy to Python syntax errors that occur when enumerating tasks in a directory.
-   Do not throw error if unable to parse or load `.ipynb` file due to lack of dependencies (e.g. `nbformat`).
-   Various additions to log viewer display (log file name, dataset/scorer in listing, filter by complex score types).
-   Improvements to markdown rendering in log viewer (don't render intraword underscores, escape html tags).

## v0.3.3 (28 April 2024)

-   `inspect view` command for viewing eval log files.
-   `Score` now has an optional `answer` field, which denotes the answer text extracted from model output.
-   Accuracy metrics now take an optional `ValueToFloat` function for customising how textual values mapped to float.
-   Made `model_graded_qa` more flexible with separate `instruction` template and `grade_pattern`, as well providing `partial_credit` as an option.
-   Modify the default templates for `chain_of_thought()` and `self_critique()` to instruct the model to reply with `ANSWER: $ANSWER` at the end on its own line.
-   Improved numeric extraction for `match(numeric=True)` (better currency and decimal handling).
-   Improve `answer()` patterns so that they detect letter and word answers both within and at the end of model output.
-   `Plan` now has an optional `cleanup` function which can be used to free per-sample resources (e.g. Docker containers) even in the case of an evaluation error.
-   Add `Dataset.filter` method for filtering samples using a predicate.
-   `Dataset` slices (e.g. `dataset[0:100]`) now return a `Dataset` rather than `list[Sample]`.
-   Relative path to `INSPECT_LOG_DIR` in `.env` file is now correctly resolved for execution within subdirectories.
-   `inspect list tasks` and `list_tasks()` now only parse source files (rather than loading them), ensuring that it is fast even for task files that have non-trivial global initialisation.
-   `inspect list logs` and `list_eval_logs()` now enumerate log files recursively by default, and only enumerate json files that match log file naming conventions.
-   Provide `header_only` option for `read_eval_log()` and `inspect info log-file` for bypassing the potentially expensive reading of samples.
-   Provide `filter` option for `list_eval_logs()` to filter based on log file header info (i.e. anything but samples).
-   Added `__main__.py` entry point for invocation via `python3 -m inspect_ai`.
-   Removed prompt and callable from model `ToolDef` (renamed to `ToolInfo`).
-   Fix issue with accesses of `completion` property on `ModelOutput` with no choices.

## v0.3.2 (21 April 2024)

-   Initial release.<|MERGE_RESOLUTION|>--- conflicted
+++ resolved
@@ -5,13 +5,10 @@
 - Bedrock: Support for tool calling on Nova models.
 - Bedrock: Support for custom `model_args` passed through to `session.Client`.
 - Inspect View: Various improvements to appearance of tool calls in transcript.
-<<<<<<< HEAD
 - Task display: Ensure that widths of progress elements are kept consistant across tasks.
-=======
 - Bugfix: Proper handling of text find for eval raw JSON display
 - Bugfix: Correct handling for `--sample-id` integer comparisons.
 - Bugfix: Proper removal of model_args with falsey values (explicit check for `None`)
->>>>>>> fddf97e6
 
 ## v0.3.52 (13 December 2024)
 
