// @ts-check
import { html } from "htm/preact";

import { ApplicationIcons } from "../appearance/Icons.mjs";

import { MessageContent } from "./MessageContent.mjs";
import { ExpandablePanel } from "./ExpandablePanel.mjs";
import { FontSize, TextStyle } from "../appearance/Fonts.mjs";
import { resolveToolInput, ToolCallView } from "./Tools.mjs";

/**
 * Renders the ChatView component.
 *
 * @param {Object} props - The properties passed to the component.
 * @param {string} props.id - The ID for the chat view.
 * @param {import("../types/log").Messages} props.messages - The array of chat messages.
 * @param {Object} [props.style] - Inline styles for the chat view.
<<<<<<< HEAD
 * @returns {import("preact").JSX.Element} The component.
 */
export const ChatView = ({ id, messages, style }) => {
=======
 * @param {boolean} props.indented - Whether the chatview has indented messages
 * @returns {import("preact").JSX.Element} The component.
 */
export const ChatView = ({ id, messages, style, indented }) => {
>>>>>>> 601e1d70
  // Filter tool messages into a sidelist that the chat stream
  // can use to lookup the tool responses
  const toolMessages = {};
  const nonToolMessages = [];
  for (const message of messages) {
    if (message.role === "tool") {
      toolMessages[message.tool_call_id] = message;
    } else {
      nonToolMessages.push(message);
    }
  }

  // Capture system messages (there could be multiple)
  const systemMessages = [];
  const collapsedMessages = nonToolMessages
    .map((msg) => {
      if (msg.role === "system") {
        systemMessages.push(msg);
      }
      return msg;
    })
    .filter((msg) => {
      return msg.role !== "system";
    });

  // Collapse system messages
  const systemMessage = systemMessages.reduce(
    (reduced, message) => {
      const systemContents = Array.isArray(message.content)
        ? message.content
        : [message.content];
      reduced.content.push(...systemContents.map(normalizeContent));
      return reduced;
    },
    { role: "system", content: [] },
  );

  // Converge them
  if (systemMessage && systemMessage.content.length > 0) {
    collapsedMessages.unshift(systemMessage);
  }

  const result = html`
    <div style=${style}>
      ${collapsedMessages.map((msg, index) => {
        if (collapsedMessages.length > 1) {
          return html` <div
            style=${{
              display: "grid",
              gridTemplateColumns: "max-content auto",
<<<<<<< HEAD
              columnGap: "0.7em",
=======
              columnGap: "0.4em",
>>>>>>> 601e1d70
            }}
          >
            <div
              style=${{
                fontSize: FontSize.smaller,
                ...TextStyle.secondary,
                marginTop: "0.1em",
              }}
            >
              ${index + 1}
            </div>
            <${ChatMessage}
              id=${`${id}-chat-messages`}
              message=${msg}
              toolMessages=${toolMessages}
<<<<<<< HEAD
=======
              indented=${indented}
>>>>>>> 601e1d70
            />
          </div>`;
        } else {
          return html` <${ChatMessage}
            id=${`${id}-chat-messages`}
            message=${msg}
            toolMessages=${toolMessages}
<<<<<<< HEAD
=======
            indented=${indented}
>>>>>>> 601e1d70
          />`;
        }
      })}
    </div>
  `;

  return result;
};

const normalizeContent = (content) => {
  if (typeof content === "string") {
    return {
      type: "text",
      text: content,
    };
  } else {
    return content;
  }
};

<<<<<<< HEAD
const ChatMessage = ({ id, message, toolMessages }) => {
=======
const ChatMessage = ({ id, message, toolMessages, indented }) => {
>>>>>>> 601e1d70
  const collapse = message.role === "system";
  return html`
    <div
      class="${message.role}"
      style=${{
        fontSize: FontSize.base,
        fontWeight: "300",
        paddingBottom: ".5em",
        marginLeft: "0",
        marginRight: "0",
        opacity: message.role === "system" ? "0.7" : "1",
        whiteSpace: "normal",
      }}
    >
      <div style=${{
        display: "grid",
        gridTemplateColumns: "max-content auto",
        columnGap: "0.3em",
        fontWeight: "500",
        marginBottom: "0.5em",
        ...TextStyle.label,
      }}>
        <i class="${iconForMsg(message)}"></i>
        ${message.role}
<<<<<<< HEAD
=======
      </div>
      <div style=${{ marginLeft: indented ? "1.1rem" : "0", paddingBottom: indented ? "0.8rem" : "0" }}>
      <${ExpandablePanel} collapse=${collapse}>
        <${MessageContents}
          key=${`${id}-contents`}
          message=${message}
          toolMessages=${toolMessages}
        />
      </${ExpandablePanel}>
>>>>>>> 601e1d70
      </div>
      <${ExpandablePanel} collapse=${collapse}>
        <${MessageContents}
          key=${`${id}-contents`}
          message=${message}
          toolMessages=${toolMessages}
        />
      </${ExpandablePanel}>
    </div>
  `;
};

const MessageContents = ({ message, toolMessages }) => {
  if (message.tool_calls && message.tool_calls.length) {
    const result = [];

    // If the message contains content, render that.
    if (message.content) {
      result.push(
        html`<div style=${{ marginBottom: "1em" }}>
          <${MessageContent} contents=${message.content} />
        </div>`,
      );
    }

    // Render the tool calls made by this message
    const toolCalls = message.tool_calls.map((tool_call) => {
      // Get the basic tool data
      const toolMessage = toolMessages[tool_call.id];

      // Extract tool input
      const { input, functionCall, inputType } = resolveToolInput(
        tool_call.function,
        tool_call.arguments,
      );

      // Resolve the tool output
      const resolvedToolOutput = resolveToolMessage(toolMessage);
      return html`<${ToolCallView}
        functionCall=${functionCall}
        input=${input}
        inputType=${inputType}
        output=${resolvedToolOutput}
      />`;
    });

    if (toolCalls) {
      result.push(...toolCalls);
    }
    return result;
  } else {
    return html`<${MessageContent} contents=${message.content} />`;
  }
};

export const iconForMsg = (msg) => {
  if (msg.role === "user") {
    return ApplicationIcons.role.user;
  } else if (msg.role === "system") {
    return ApplicationIcons.role.system;
  } else if (msg.role === "tool") {
    return ApplicationIcons.role.tool;
  } else if (msg.role === "assistant") {
    return ApplicationIcons.role.assistant;
  } else {
    return ApplicationIcons.role.unknown;
  }
};

const resolveToolMessage = (toolMessage) => {
  if (!toolMessage) {
    return undefined;
  }

  const content =
    toolMessage.error?.message || toolMessage.tool_error || toolMessage.content;
  if (typeof content === "string") {
    return [
      {
        type: "tool",
        text: content,
      },
    ];
  } else {
    return content.map((con) => {
      if (typeof content === "string") {
        return {
          type: "tool",
          text: content,
        };
      } else if (con.type === "text") {
        return {
          ...con,
          type: "tool",
        };
      }
    });
  }
};<|MERGE_RESOLUTION|>--- conflicted
+++ resolved
@@ -15,16 +15,10 @@
  * @param {string} props.id - The ID for the chat view.
  * @param {import("../types/log").Messages} props.messages - The array of chat messages.
  * @param {Object} [props.style] - Inline styles for the chat view.
-<<<<<<< HEAD
- * @returns {import("preact").JSX.Element} The component.
- */
-export const ChatView = ({ id, messages, style }) => {
-=======
  * @param {boolean} props.indented - Whether the chatview has indented messages
  * @returns {import("preact").JSX.Element} The component.
  */
 export const ChatView = ({ id, messages, style, indented }) => {
->>>>>>> 601e1d70
   // Filter tool messages into a sidelist that the chat stream
   // can use to lookup the tool responses
   const toolMessages = {};
@@ -75,11 +69,7 @@
             style=${{
               display: "grid",
               gridTemplateColumns: "max-content auto",
-<<<<<<< HEAD
-              columnGap: "0.7em",
-=======
               columnGap: "0.4em",
->>>>>>> 601e1d70
             }}
           >
             <div
@@ -95,10 +85,7 @@
               id=${`${id}-chat-messages`}
               message=${msg}
               toolMessages=${toolMessages}
-<<<<<<< HEAD
-=======
               indented=${indented}
->>>>>>> 601e1d70
             />
           </div>`;
         } else {
@@ -106,10 +93,7 @@
             id=${`${id}-chat-messages`}
             message=${msg}
             toolMessages=${toolMessages}
-<<<<<<< HEAD
-=======
             indented=${indented}
->>>>>>> 601e1d70
           />`;
         }
       })}
@@ -130,11 +114,7 @@
   }
 };
 
-<<<<<<< HEAD
-const ChatMessage = ({ id, message, toolMessages }) => {
-=======
 const ChatMessage = ({ id, message, toolMessages, indented }) => {
->>>>>>> 601e1d70
   const collapse = message.role === "system";
   return html`
     <div
@@ -159,8 +139,6 @@
       }}>
         <i class="${iconForMsg(message)}"></i>
         ${message.role}
-<<<<<<< HEAD
-=======
       </div>
       <div style=${{ marginLeft: indented ? "1.1rem" : "0", paddingBottom: indented ? "0.8rem" : "0" }}>
       <${ExpandablePanel} collapse=${collapse}>
@@ -170,7 +148,6 @@
           toolMessages=${toolMessages}
         />
       </${ExpandablePanel}>
->>>>>>> 601e1d70
       </div>
       <${ExpandablePanel} collapse=${collapse}>
         <${MessageContents}
